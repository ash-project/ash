# SPDX-FileCopyrightText: 2019 ash contributors <https://github.com/ash-project/ash/graphs.contributors>
#
# SPDX-License-Identifier: MIT

defmodule Ash.Reactor.Dsl.BulkCreate do
  @moduledoc """
  The `bulk_create` entity for the `Ash.Reactor` reactor extension.
  """

  @bulk_actions_default_to_errors? Application.compile_env(
                                     :ash,
                                     :bulk_actions_default_to_errors?,
                                     false
                                   )

  defstruct __identifier__: nil,
            action_step?: true,
            action: nil,
            actor: [],
            assume_casted?: false,
            async?: true,
            authorize_changeset_with: :filter,
            authorize_query_with: :filter,
            authorize?: nil,
            batch_size: nil,
            context: nil,
            description: nil,
            domain: nil,
            guards: [],
            initial: nil,
            load: nil,
            max_concurrency: 0,
            name: nil,
            notification_metadata: nil,
            notify?: false,
            read_action: nil,
            resource: nil,
            return_errors?: @bulk_actions_default_to_errors?,
            return_records?: false,
            return_stream?: false,
            rollback_on_error?: true,
            select: [],
            skip_unknown_inputs: [],
            sorted?: false,
            stop_on_error?: @bulk_actions_default_to_errors?,
            success_state: :success,
            tenant: [],
            timeout: 30_000,
            transaction: false,
            transform: nil,
            type: :bulk_create,
            undo_action: nil,
            undo: :never,
            upsert_fields: [],
            upsert_identity: nil,
            upsert?: false,
            wait_for: [],
            __spark_metadata__: nil

  @type t :: %__MODULE__{
          __identifier__: any,
          action_step?: true,
          action: atom,
          actor: nil | Ash.Reactor.Dsl.Actor.t(),
          assume_casted?: boolean,
          async?: boolean,
          authorize_changeset_with: :filter | :error,
          authorize_query_with: :filter | :error,
          authorize?: boolean | nil,
          batch_size: nil | pos_integer(),
          context: nil | Ash.Reactor.Dsl.Context.t(),
          description: String.t() | nil,
          domain: Ash.Domain.t(),
          guards: [Reactor.Guard.Build.t()],
          initial: Reactor.Template.t(),
          load: nil | Ash.Reactor.Dsl.ActionLoad.t(),
          max_concurrency: non_neg_integer(),
          name: atom,
          notification_metadata: nil | Ash.Reactor.Dsl.NotificationMetadata.t(),
          notify?: boolean,
          read_action: atom,
          resource: module,
          return_errors?: boolean,
          return_records?: boolean,
          return_stream?: boolean,
          rollback_on_error?: boolean,
          select: [atom],
          skip_unknown_inputs: list(atom | String.t()),
          sorted?: boolean,
          stop_on_error?: boolean,
          success_state: :success | :partial_success,
          tenant: nil | Ash.Reactor.Dsl.Tenant.t(),
          timeout: nil | timeout,
          transaction: :all | :batch | false,
          type: :bulk_create,
          undo_action: nil,
          undo: :never,
          upsert_fields: [],
          upsert_identity: nil,
          __spark_metadata__: Spark.Dsl.Entity.spark_meta()
        }

  @doc false
  def __entity__,
    do: %Spark.Dsl.Entity{
      name: :bulk_create,
      describe: """
      Declares a step which will call a create action on a resource with a collection of inputs.

      > ### Check the docs! {: .warning}
      >
      > Make sure to thoroughly read and understand the documentation in `Ash.bulk_create/4` before using. Read each option and note the default values. By default, bulk creates don't return records or errors, and don't emit notifications.

      Caveats/differences from `Ash.bulk_create/4`:

      1. `max_concurrency` specifies the number of tasks that Ash will start to process batches, and has no effect on Reactor concurrency targets.  It's could be possible to create a very large number of processes if a number of steps are running bulk actions with a high degree of concurrency.
      2. Setting `notify?` to `true` will cause both `notify?` and `return_notifications?` to be set to true in the underlying call to `Ash.bulk_create/4`. Notifications will then be managed by the `Ash.Reactor.Notifications` Reactor middleware.
      3. If you specify an undo action it must be a generic action which takes the bulk result as it's only argument.

      #{Ash.Reactor.Dsl.Action.__shared_undo_docs__()}
      """,
      examples: [
        """
        bulk_create :create_posts, MyApp.Post, :create do
          initial input(:titles)
          actor result(:get_user)
          tenant result(:get_organisation, [:id])
        end
        """
      ],
      no_depend_modules: [:domain, :resource],
      target: __MODULE__,
      args: [:name, :resource, {:optional, :action}],
      identifier: :name,
      imports: [Reactor.Dsl.Argument],
      entities: [
        actor: [Ash.Reactor.Dsl.Actor.__entity__()],
        context: [Ash.Reactor.Dsl.Context.__entity__()],
        guards: [Reactor.Dsl.Guard.__entity__(), Reactor.Dsl.Where.__entity__()],
        load: [Ash.Reactor.Dsl.ActionLoad.__entity__()],
        notification_metadata: [Ash.Reactor.Dsl.NotificationMetadata.__entity__()],
        tenant: [Ash.Reactor.Dsl.Tenant.__entity__()],
        wait_for: [Reactor.Dsl.WaitFor.__entity__()]
      ],
      singleton_entity_keys: [:actor, :context, :load, :notification_metadata, :tenant],
      recursive_as: :steps,
      schema:
        [
          assume_casted?: [
            type: :boolean,
            doc:
              "Whether or not to cast attributes and arguments as input. This is an optimization for cases where the input is already casted and/or not in need of casting",
            required: false,
            default: false
          ],
          authorize_changeset_with: [
            type: {:in, [:filter, :error]},
            doc:
              "If set to `:error`, instead of filtering unauthorized changes, unauthorized changes will raise an appropriate forbidden error",
            required: false,
            default: :filter
          ],
          authorize_query_with: [
            type: {:in, [:filter, :error]},
            doc:
              "If set to `:error`, instead of filtering unauthorized query results, unauthorized query results will raise an appropriate forbidden error",
            required: false,
            default: :filter
          ],
          batch_size: [
            type: {:or, [nil, :pos_integer]},
            doc:
              "The number of records to include in each batch. Defaults to the `default_limit` or `max_page_size` of the action, or 100.",
            required: false
          ],
          initial: [
            type: Reactor.Template.type(),
            required: true,
            doc:
              "A collection of inputs to pass to the create action. Must implement the `Enumerable` protocol."
          ],
          max_concurrency: [
            type: :non_neg_integer,
            doc:
              "If set to a value greater than 0, up to that many tasks will be started to run batches asynchronously.",
            required: false,
            default: 0
          ],
<<<<<<< HEAD
=======
          notification_metadata: [
            type: {:or, [Reactor.Template.type(), :map]},
            doc:
              "Metadata to be merged into the metadata field for all notifications sent from this operation.",
            required: false,
            default: %{}
          ],
>>>>>>> db1b0064
          notify?: [
            type: :boolean,
            doc:
              "Whether or not to generate any notifications. This may be intensive for large bulk actions.",
            required: false,
            default: false
          ],
          read_action: [
            type: :atom,
            doc: "The action to use when building the read query.",
            required: false
          ],
          return_errors?: [
            type: :boolean,
            doc:
              "Whether or not to return all of the errors that occur. Defaults to false to account for large inserts.",
            required: false,
            default: @bulk_actions_default_to_errors?
          ],
          return_records?: [
            type: :boolean,
            doc:
              "Whether or not to return all of the records that were inserted. Defaults to false to account for large inserts.",
            required: false,
            default: false
          ],
          return_stream?: [
            type: :boolean,
            doc: "If set to `true`, instead of an `Ash.BulkResult`, a mixed stream is returned.",
            required: false,
            default: false
          ],
          rollback_on_error?: [
            type: :boolean,
            doc:
              "Whether or not to rollback the transaction on error, if the resource is in a transaction.",
            required: false,
            default: true
          ],
          select: [
            type: {:wrap_list, :atom},
            doc:
              "A select statement to apply to records. Ignored if `return_records?` is not `true`.",
            required: false
          ],
          skip_unknown_inputs: [
            type: {:wrap_list, {:or, [:atom, :string]}},
            doc:
              "A list of inputs that, if provided, will be ignored if they are not recognized by the action. Use `:*` to indicate all unknown keys.",
            required: false
          ],
          sorted?: [
            type: :boolean,
            doc:
              "Whether or not to sort results by their input position, in cases where `return_records?` is set to `true`.",
            required: false,
            default: false
          ],
          stop_on_error?: [
            type: :boolean,
            doc:
              "If `true`, the first encountered error will stop the action and be returned. Otherwise, errors will be skipped.",
            required: false,
            default: @bulk_actions_default_to_errors?
          ],
          success_state: [
            type: {:in, [:success, :partial_success]},
            doc:
              "Bulk results can be entirely or partially successful. Chooses the `Ash.BulkResult` state to consider the step a success.",
            required: false,
            default: :success
          ],
          timeout: [
            type: :timeout,
            doc:
              "If none is provided, the timeout configured on the domain is used (which defaults to `30_000`).",
            required: false
          ],
          transaction: [
            type: {:in, [:all, :batch, false]},
            doc:
              "Whether or not to wrap the entire execution in a transaction, each batch, or not at all.",
            required: false,
            default: :batch
          ],
          upsert_fields: [
            type: {:wrap_list, :atom},
            doc: "The fields to upsert. If not set, the action's `upsert_fields` is used.",
            required: false
          ],
          upsert_identity: [
            type: :atom,
            required: false,
            doc: "The identity to use for the upsert"
          ],
          upsert?: [
            type: :boolean,
            required: false,
            default: false,
            doc: "Whether or not this action should be executed as an upsert."
          ]
        ]
        |> Spark.Options.merge(
          Ash.Reactor.Dsl.Action.__shared_action_option_schema__(),
          "Shared action options"
        )
    }
end<|MERGE_RESOLUTION|>--- conflicted
+++ resolved
@@ -186,8 +186,6 @@
             required: false,
             default: 0
           ],
-<<<<<<< HEAD
-=======
           notification_metadata: [
             type: {:or, [Reactor.Template.type(), :map]},
             doc:
@@ -195,7 +193,6 @@
             required: false,
             default: %{}
           ],
->>>>>>> db1b0064
           notify?: [
             type: :boolean,
             doc:
